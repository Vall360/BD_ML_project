--- conflicted
+++ resolved
@@ -14,18 +14,10 @@
 pip install -r requirements.txt
 ```
 
-<<<<<<< HEAD
-Run `trainer.py` to train the model. By default it tokenizes the dataset in parallel using all available CPU cores and trains with the preset hyperparameters. Pass the `--search` flag to perform a short Optuna hyperparameter search (two trials by default). The best model together with logs and plots will be stored in `Results/`.
-=======
 Then run `trainer.py` to train the model. The script tokenizes the dataset in parallel using all available CPU cores and runs a short hyperparameter search (two trials) with the Hugging Face `Trainer`. The best model together with logs and plots will be stored in `Results/`.
->>>>>>> afe52daf
 
 ```bash
-# basic training
 python trainer.py
-
-# with hyperparameter search
-python trainer.py --search
 ```
 
 Outputs generated in `Results/`:
@@ -35,12 +27,8 @@
 - `test_metrics.csv` – metrics on the test split
 - `*.png` – graphs of loss and metrics per epoch
 
-<<<<<<< HEAD
-On an Apple M2 with 16 GB RAM the full training with the default two-trial search finishes in roughly four hours. Skipping the search is faster but may produce slightly lower accuracy.
-=======
 On an Apple M2 with 16 GB RAM the full training (including hyperparameter search)
 finishes in roughly four hours.
->>>>>>> afe52daf
 
 ## Inference
 
