--- conflicted
+++ resolved
@@ -14,11 +14,9 @@
 pip install -r requirements.txt
 ```
 
-<<<<<<< HEAD
+
 Run `trainer.py` to train the model. By default the script trains once using preset hyperparameters. Pass `--search` to run an Optuna hyperparameter search (two trials by default). Tokenization uses multiple CPU cores and all results are stored in `Results/`.
-=======
-Then run `trainer.py` to train the model. The script tokenizes the dataset in parallel using all available CPU cores and runs a short hyperparameter search (two trials) with the Hugging Face `Trainer`. The best model together with logs and plots will be stored in `Results/`.
->>>>>>> 5a946c28
+
 
 ```bash
 python trainer.py
@@ -37,12 +35,9 @@
 - `test_metrics.csv` – metrics on the test split
 - `*.png` – graphs of loss and metrics per epoch
 
-<<<<<<< HEAD
+
 On an Apple M2 with 16 GB RAM the base training run finishes in roughly four hours. Running a hyperparameter search will take proportionally longer depending on the number of trials.
-=======
-On an Apple M2 with 16 GB RAM the full training (including hyperparameter search)
-finishes in roughly four hours.
->>>>>>> 5a946c28
+
 
 ## Inference
 
